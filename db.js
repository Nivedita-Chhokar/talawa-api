--- conflicted
+++ resolved
@@ -15,22 +15,13 @@
 } else {
   mongoURI = `mongodb+srv://${process.env.MONGO_USER}:${process.env.MONGO_PASSWORD}@${process.env.MONGO_URL}/${mongo_db}?retryWrites=true&w=majority`;
 }
-<<<<<<< HEAD
-
-// const mongoURL = `mongodb://127.0.0.1:27017/${process.env.MONGO_DB}`
-=======
->>>>>>> 25f4c01b
 
 const connect = async () => {
   try {
     await mongoose.connect(mongoURI, {
       useCreateIndex: true,
       useUnifiedTopology: true,
-<<<<<<< HEAD
-      useFindAndModify: true,
-=======
       useFindAndModify: false,
->>>>>>> 25f4c01b
       useNewUrlParser: true,
     });
     console.log("MongoDB is connected");
