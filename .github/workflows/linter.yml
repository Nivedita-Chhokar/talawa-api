name: PR workflow
on: push
jobs:
  build:
    runs-on: ubuntu-latest
    steps:
    - uses: actions/checkout@v2
<<<<<<< HEAD
    - uses: stefanoeb/eslint-action@1.0.2
=======
    - uses: stefanoeb/eslint-action@1.0.2 
>>>>>>> 70d63a4d
<|MERGE_RESOLUTION|>--- conflicted
+++ resolved
@@ -5,8 +5,5 @@
     runs-on: ubuntu-latest
     steps:
     - uses: actions/checkout@v2
-<<<<<<< HEAD
-    - uses: stefanoeb/eslint-action@1.0.2
-=======
+
     - uses: stefanoeb/eslint-action@1.0.2 
->>>>>>> 70d63a4d
