--- conflicted
+++ resolved
@@ -134,19 +134,10 @@
       });
       expect(encodedVideoAfter?.numberOfUses).toBe(2);
 
-<<<<<<< HEAD
-      if (fs.existsSync(path.join(__dirname, "../../../".concat(fileName)))) {
-        fs.unlink(path.join(__dirname, "../../../".concat(fileName)), (err) => {
-          if (err) throw err;
-        });
-      }
-    } catch (error: unknown) {
-=======
       fs.unlink(path.join(__dirname, "../../../".concat(fileName)), (err) => {
         if (err) throw err;
       });
     } catch (error: any) {
->>>>>>> 5565c3e5
       console.log(error);
     }
   });
