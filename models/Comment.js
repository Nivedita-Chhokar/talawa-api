--- conflicted
+++ resolved
@@ -1,27 +1,9 @@
-const mongoose = require('mongoose');
+const mongoose = require("mongoose");
 
-const { Schema } = mongoose;
+const Schema = mongoose.Schema;
 
 //this is the Structure of the Comments
 const commentSchema = new Schema({
-<<<<<<< HEAD
-  text: {
-    type: String,
-    required: true,
-  },
-  createdAt: { type: Date, default: Date.now },
-  creator: {
-    type: Schema.Types.ObjectId,
-    ref: 'User',
-    required: true,
-  },
-  post: {
-    type: Schema.Types.ObjectId,
-    ref: 'Post',
-    required: true,
-  },
-});
-=======
     text: {
         type:String,
         required:true
@@ -48,6 +30,5 @@
         default: 0
     }
 })
->>>>>>> b36fcd78
 
-module.exports = mongoose.model('Comment', commentSchema);+module.exports = mongoose.model("Comment", commentSchema);