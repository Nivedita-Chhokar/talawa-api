{
  "name": "talawa-api",
  "version": "1.0.0",
  "description": "talawa-api is a backend repository written using Node.js and graphql for generating APIs for the talawa flutter app.",
  "main": "index.js",
  "scripts": {
    "test": "jest",
    "start": "nodemon index.js --ext js,graphql,json",
    "test-server": "cross-env NODE_ENV=test TEST_DB=talawa-test-db nodemon index.js --ext js,graphql"
  },
  "repository": {
    "type": "git",
<<<<<<< HEAD
    "url": "https://github.com/PalisadoesFoundation/talawa-api.git"
=======
    "url": "https://github.com/PalisadoesFoundation/talawa-api"
>>>>>>> a0f9795c
  },
  "keywords": [
    "chats",
    "events",
    "organization",
    "community"
  ],
  "author": "Palisadoes Foundation",
  "license": "GNU General Public License v3.0",
  "bugs": {
    "url": "https://github.com/PalisadoesFoundation/talawa-api/issues"
  },
<<<<<<< HEAD
  "homepage": "http://www.palisadoes.org/",
=======
  "homepage": "https://github.com/PalisadoesFoundation/talawa-api#readme",
>>>>>>> a0f9795c
  "dependencies": {
    "apollo-server": "^2.14.2",
    "apollo-server-express": "^2.14.2",
    "axios": "^0.21.1",
    "babel-jest": "^26.0.1",
    "bcryptjs": "^2.4.3",
    "config": "^3.3.6",
    "cors": "^2.8.5",
    "cross-env": "^7.0.2",
    "dotenv": "^8.2.0",
    "express-mongo-sanitize": "^2.0.2",
    "express-rate-limit": "^5.2.6",
    "graphql": "^15.0.0",
    "helmet": "^4.4.1",
    "image-hash": "^4.0.1",
    "jest": "^26.0.1",
    "jsonwebtoken": "^8.5.1",
    "moment": "^2.27.0",
    "mongoose": "^5.11.20",
    "nodemon": "^2.0.4",
    "shortid": "^2.2.15",
    "validator": "^13.0.0",
    "xss-clean": "^0.1.1"
  },
  "devDependencies": {
    "easygraphql-tester": "^5.1.6"
  }
}<|MERGE_RESOLUTION|>--- conflicted
+++ resolved
@@ -10,11 +10,7 @@
   },
   "repository": {
     "type": "git",
-<<<<<<< HEAD
-    "url": "https://github.com/PalisadoesFoundation/talawa-api.git"
-=======
     "url": "https://github.com/PalisadoesFoundation/talawa-api"
->>>>>>> a0f9795c
   },
   "keywords": [
     "chats",
@@ -27,11 +23,7 @@
   "bugs": {
     "url": "https://github.com/PalisadoesFoundation/talawa-api/issues"
   },
-<<<<<<< HEAD
-  "homepage": "http://www.palisadoes.org/",
-=======
   "homepage": "https://github.com/PalisadoesFoundation/talawa-api#readme",
->>>>>>> a0f9795c
   "dependencies": {
     "apollo-server": "^2.14.2",
     "apollo-server-express": "^2.14.2",
